import argparse
import glob
import os
import platform
import shutil
import subprocess

from cibuildpkg import Builder, Package, fetch, get_platform, log_group, run

plat = platform.system()

library_group = [
    Package(
        name="xz",
        source_url="https://github.com/tukaani-project/xz/releases/download/v5.4.4/xz-5.4.4.tar.xz",
        build_arguments=[
            "--disable-doc",
            "--disable-lzma-links",
            "--disable-lzmadec",
            "--disable-lzmainfo",
            "--disable-nls",
            "--disable-scripts",
            "--disable-xz",
            "--disable-xzdec",
        ],
    ),
    Package(
        name="gmp",
        source_url="https://ftp.gnu.org/gnu/gmp/gmp-6.3.0.tar.xz",
        # out-of-tree builds fail on Windows
        build_dir=".",
    ),
    Package(
        name="png",
        source_url="http://deb.debian.org/debian/pool/main/libp/libpng1.6/libpng1.6_1.6.37.orig.tar.gz",
        # avoid an assembler error on Windows
        build_arguments=["PNG_COPTS=-fno-asynchronous-unwind-tables"],
    ),
    Package(
        name="xml2",
        requires=["xz"],
        source_url="https://download.gnome.org/sources/libxml2/2.9/libxml2-2.9.13.tar.xz",
        build_arguments=["--without-python"],
    ),
<<<<<<< HEAD
=======
    Package(
        name="freetype",
        requires=["png"],
        # source_url="https://download.savannah.gnu.org/releases/freetype/freetype-2.10.1.tar.gz",
        # Real URL is unacceptably flakey.
        source_url="https://pyav.basswood-io.com/mirror/freetype-2.10.1.tar.gz",
        build_arguments=["--with-harfbuzz=no"],
    ),
    Package(
        name="fontconfig",
        requires=["freetype", "xml2"],
        source_url="https://www.freedesktop.org/software/fontconfig/release/fontconfig-2.15.0.tar.xz",
        build_arguments=["--disable-nls", "--enable-libxml2"],
    ),
>>>>>>> 0d641380
]

gnutls_group = [
    Package(
        name="unistring",
        source_url="https://ftp.gnu.org/gnu/libunistring/libunistring-1.2.tar.gz",
    ),
    Package(
        name="nettle",
        requires=["gmp"],
        source_url="https://ftp.gnu.org/gnu/nettle/nettle-3.9.1.tar.gz",
        build_arguments=["--disable-documentation"],
        # build randomly fails with "*** missing separator.  Stop."
        build_parallel=False,
    ),
    Package(
        name="gnutls",
        requires=["nettle", "unistring"],
        source_url="https://www.gnupg.org/ftp/gcrypt/gnutls/v3.8/gnutls-3.8.1.tar.xz",
        build_arguments=[
            "--disable-cxx",
            "--disable-doc",
            "--disable-guile",
            "--disable-libdane",
            "--disable-nls",
            "--disable-tests",
            "--disable-tools",
            "--with-included-libtasn1",
            "--without-p11-kit",
        ],
    ),
]

codec_group = [
    Package(
        name="aom",
        requires=["cmake"],
        source_url="https://storage.googleapis.com/aom-releases/libaom-3.2.0.tar.gz",
        source_strip_components=0,
        build_system="cmake",
        build_arguments=[
            "-DENABLE_DOCS=0",
            "-DENABLE_EXAMPLES=0",
            "-DENABLE_TESTS=0",
            "-DENABLE_TOOLS=0",
        ],
        build_parallel=False,
    ),
    Package(
        name="dav1d",
        requires=["meson", "nasm", "ninja"],
        source_url="https://code.videolan.org/videolan/dav1d/-/archive/1.4.1/dav1d-1.4.1.tar.bz2",
        build_system="meson",
    ),
    Package(
        name="lame",
        source_url="http://deb.debian.org/debian/pool/main/l/lame/lame_3.100.orig.tar.gz",
    ),
    Package(
        name="ogg",
        source_url="http://downloads.xiph.org/releases/ogg/libogg-1.3.5.tar.gz",
    ),
    Package(
        name="opencore-amr",
        source_url="http://deb.debian.org/debian/pool/main/o/opencore-amr/opencore-amr_0.1.5.orig.tar.gz",
        # parallel build hangs on Windows
        build_parallel=plat != "Windows",
    ),
    Package(
        name="openjpeg",
        requires=["cmake"],
        source_filename="openjpeg-2.5.2.tar.gz",
        source_url="https://github.com/uclouvain/openjpeg/archive/v2.5.2.tar.gz",
        build_system="cmake",
    ),
    Package(
        name="opus",
        source_url="https://github.com/xiph/opus/releases/download/v1.4/opus-1.4.tar.gz",
        build_arguments=["--disable-doc", "--disable-extra-programs"],
    ),
    Package(
        name="speex",
        source_url="http://downloads.xiph.org/releases/speex/speex-1.2.1.tar.gz",
        build_arguments=["--disable-binaries"],
    ),
    Package(
        name="twolame",
        source_url="http://deb.debian.org/debian/pool/main/t/twolame/twolame_0.4.0.orig.tar.gz",
        build_arguments=["--disable-sndfile"],
    ),
    Package(
        name="vorbis",
        requires=["ogg"],
        source_url="http://downloads.xiph.org/releases/vorbis/libvorbis-1.3.7.tar.gz",
    ),
    Package(
        name="vpx",
        source_filename="vpx-1.14.0.tar.gz",
        source_url="https://github.com/webmproject/libvpx/archive/v1.14.0.tar.gz",
        build_arguments=[
            "--disable-examples",
            "--disable-tools",
            "--disable-unit-tests",
        ],
    ),
    Package(
        name="webp",
        source_filename="webp-1.4.0.tar.gz",
        source_url="https://github.com/webmproject/libwebp/archive/refs/tags/v1.4.0.tar.gz",
        build_system="cmake",
        build_arguments=[
            "-DWEBP_BUILD_ANIM_UTILS=OFF",
            "-DWEBP_BUILD_CWEBP=OFF",
            "-DWEBP_BUILD_DWEBP=OFF",
            "-DWEBP_BUILD_GIF2WEBP=OFF",
            "-DWEBP_BUILD_IMG2WEBP=OFF",
            "-DWEBP_BUILD_VWEBP=OFF",
            "-DWEBP_BUILD_WEBPINFO=OFF",
            "-DWEBP_BUILD_WEBPMUX=OFF",
            "-DWEBP_BUILD_BUILD_EXTRAS=OFF",
        ],
    ),
    Package(
        name="x264",
        source_url="https://code.videolan.org/videolan/x264/-/archive/master/x264-master.tar.bz2",
        # parallel build runs out of memory on Windows
        build_parallel=plat != "Windows",
        gpl=True,
    ),
    Package(
        name="x265",
        requires=["cmake"],
        source_url="https://bitbucket.org/multicoreware/x265_git/downloads/x265_3.5.tar.gz",
        build_system="cmake",
        source_dir="source",
        gpl=True,
    ),
]

openh264 = Package(
    name="openh264",
    requires=["meson", "nasm", "ninja"],
    source_filename="openh264-2.4.1.tar.gz",
    source_url="https://github.com/cisco/openh264/archive/refs/tags/v2.4.1.tar.gz",
    build_system="meson",
)

ffmpeg_package = Package(
    name="ffmpeg",
    source_url="https://ffmpeg.org/releases/ffmpeg-7.0.2.tar.xz",
    build_arguments=[],
)


def download_tars(use_gnutls, stage):
    # Try to download all tars at the start.
    # If there is an curl error, do nothing, then try again in `main()`

    local_libs = library_group
    if use_gnutls:
        local_libs += gnutls_group

    if stage is None:
        the_packages = local_libs + codec_group
    elif stage == 0:
        the_packages = local_libs
    elif stage == 1:
        the_packages = codec_group
    else:
        the_packages = []

    for package in the_packages:
        tarball = os.path.join(
            os.path.abspath("source"),
            package.source_filename or package.source_url.split("/")[-1],
        )
        if not os.path.exists(tarball):
            try:
                fetch(package.source_url, tarball)
            except subprocess.CalledProcessError:
                pass


def main():
    global library_group

    parser = argparse.ArgumentParser("build-ffmpeg")
    parser.add_argument("destination")
    parser.add_argument(
        "--stage",
        default=None,
        help="AArch64 build requires stage and possible values can be 1, 2 or 3",
    )
    parser.add_argument("--disable-gpl", action="store_true")
    args = parser.parse_args()

    dest_dir = args.destination
    build_stage = None if args.stage is None else int(args.stage) - 1
    disable_gpl = args.disable_gpl
    del args

    output_dir = os.path.abspath("output")

    # FFmpeg has native TLS backends for macOS and Windows
    use_gnutls = plat == "Linux"

    if plat == "Linux" and os.environ.get("CIBUILDWHEEL") == "1":
        output_dir = "/output"
    output_tarball = os.path.join(output_dir, f"ffmpeg-{get_platform()}.tar.gz")

    if os.path.exists(output_tarball):
        return

    builder = Builder(dest_dir=dest_dir)
    builder.create_directories()

    download_tars(use_gnutls, build_stage)

    # install packages
    available_tools = set()
    if plat == "Linux" and os.environ.get("CIBUILDWHEEL") == "1":
        with log_group("install packages"):
            run(
                [
                    "yum",
                    "-y",
                    "install",
                    "gperf",
                    "libuuid-devel",
                    "libxcb-devel",
                    "zlib-devel",
                ]
            )
        available_tools.update(["gperf"])
    elif plat == "Windows":
        available_tools.update(["gperf", "nasm"])

        # print tool locations
        print("PATH", os.environ["PATH"])
        for tool in ["gcc", "g++", "curl", "gperf", "ld", "nasm", "pkg-config"]:
            run(["where", tool])

    with log_group("install python packages"):
        run(["pip", "install", "cmake", "meson", "ninja"])

    # build tools
    if "gperf" not in available_tools:
        builder.build(
            Package(
                name="gperf",
                source_url="http://ftp.gnu.org/pub/gnu/gperf/gperf-3.1.tar.gz",
            ),
            for_builder=True,
        )

    if "nasm" not in available_tools:
        builder.build(
            Package(
                name="nasm",
                source_url="https://www.nasm.us/pub/nasm/releasebuilds/2.14.02/nasm-2.14.02.tar.bz2",
            ),
            for_builder=True,
        )

    ffmpeg_package.build_arguments = [
        "--disable-alsa",
        "--disable-doc",
        "--disable-libtheora",
        "--disable-libfreetype",
        "--disable-libfontconfig",
        "--enable-mediafoundation" if plat == "Windows" else "--disable-mediafoundation",
        "--enable-gmp",
        "--enable-gnutls" if use_gnutls else "--disable-gnutls",
        "--enable-libaom",
        "--enable-libdav1d",
        "--enable-libmp3lame",
        "--enable-libopencore-amrnb",
        "--enable-libopencore-amrwb",
        "--enable-libopenjpeg",
        "--enable-libopus",
        "--enable-libspeex",
        "--enable-libtwolame",
        "--enable-libvorbis",
        "--enable-libvpx",
        "--enable-libwebp",
        "--enable-libxcb" if plat == "Linux" else "--disable-libxcb",
        "--enable-libxml2",
        "--enable-lzma",
        "--enable-zlib",
        "--enable-version3",
    ]
    if disable_gpl:
        ffmpeg_package.build_arguments.extend(
            ["--enable-libopenh264", "--disable-libx264"]
        )
    else:
        ffmpeg_package.build_arguments.extend(
            [
                "--enable-libx264",
                "--disable-libopenh264",
                "--enable-libx265",
                "--enable-gpl",
            ]
        )
    if plat == "Darwin":
        ffmpeg_package.build_arguments.extend(
            ["--enable-videotoolbox", "--extra-ldflags=-Wl,-ld_classic"]
        )

    if use_gnutls:
        library_group += gnutls_group

    package_groups = [library_group, codec_group, [ffmpeg_package]]
    if build_stage is not None:
        packages = package_groups[build_stage]
    else:
        packages = [p for p_list in package_groups for p in p_list]

    for package in packages:
        if disable_gpl and package.gpl:
            if package.name == "x264":
                builder.build(openh264)
            else:
                pass
        else:
            builder.build(package)

    if plat == "Windows" and (build_stage is None or build_stage == 2):
        # fix .lib files being installed in the wrong directory
        for name in (
            "avcodec",
            "avdevice",
            "avfilter",
            "avformat",
            "avutil",
            "postproc",
            "swresample",
            "swscale",
        ):
            if os.path.exists(os.path.join(dest_dir, "bin", name + ".lib")):
                shutil.move(
                    os.path.join(dest_dir, "bin", name + ".lib"),
                    os.path.join(dest_dir, "lib"),
                )

        # copy some libraries provided by mingw
        mingw_bindir = os.path.dirname(
            subprocess.run(["where", "gcc"], check=True, stdout=subprocess.PIPE)
            .stdout.decode()
            .splitlines()[0]
            .strip()
        )
        for name in (
            "libgcc_s_seh-1.dll",
            "libiconv-2.dll",
            "libstdc++-6.dll",
            "libwinpthread-1.dll",
            "zlib1.dll",
        ):
            shutil.copy(os.path.join(mingw_bindir, name), os.path.join(dest_dir, "bin"))

    # find libraries
    if plat == "Darwin":
        libraries = glob.glob(os.path.join(dest_dir, "lib", "*.dylib"))
    elif plat == "Linux":
        libraries = glob.glob(os.path.join(dest_dir, "lib", "*.so"))
    elif plat == "Windows":
        libraries = glob.glob(os.path.join(dest_dir, "bin", "*.dll"))

    # strip libraries
    if plat == "Darwin":
        run(["strip", "-S"] + libraries)
        run(["otool", "-L"] + libraries)
    else:
        run(["strip", "-s"] + libraries)

    # build output tarball
    if build_stage is None or build_stage == 2:
        os.makedirs(output_dir, exist_ok=True)
        run(["tar", "czvf", output_tarball, "-C", dest_dir, "bin", "include", "lib"])


if __name__ == "__main__":
    main()<|MERGE_RESOLUTION|>--- conflicted
+++ resolved
@@ -42,23 +42,6 @@
         source_url="https://download.gnome.org/sources/libxml2/2.9/libxml2-2.9.13.tar.xz",
         build_arguments=["--without-python"],
     ),
-<<<<<<< HEAD
-=======
-    Package(
-        name="freetype",
-        requires=["png"],
-        # source_url="https://download.savannah.gnu.org/releases/freetype/freetype-2.10.1.tar.gz",
-        # Real URL is unacceptably flakey.
-        source_url="https://pyav.basswood-io.com/mirror/freetype-2.10.1.tar.gz",
-        build_arguments=["--with-harfbuzz=no"],
-    ),
-    Package(
-        name="fontconfig",
-        requires=["freetype", "xml2"],
-        source_url="https://www.freedesktop.org/software/fontconfig/release/fontconfig-2.15.0.tar.xz",
-        build_arguments=["--disable-nls", "--enable-libxml2"],
-    ),
->>>>>>> 0d641380
 ]
 
 gnutls_group = [
@@ -329,6 +312,7 @@
         "--disable-libtheora",
         "--disable-libfreetype",
         "--disable-libfontconfig",
+        "--disable-libbluray",
         "--enable-mediafoundation" if plat == "Windows" else "--disable-mediafoundation",
         "--enable-gmp",
         "--enable-gnutls" if use_gnutls else "--disable-gnutls",
