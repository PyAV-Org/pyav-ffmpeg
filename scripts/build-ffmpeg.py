--- conflicted
+++ resolved
@@ -51,15 +51,6 @@
         requires=["xz"],
         build_arguments=["--without-python"],
     ),
-]
-
-cuda_group = [
-    Package(
-        name="nv-codec-headers",
-        source_url="https://github.com/FFmpeg/nv-codec-headers/archive/refs/tags/n13.0.19.0.tar.gz",
-        sha256="86d15d1a7c0ac73a0eafdfc57bebfeba7da8264595bf531cf4d8db1c22940116",
-        build_system="make",
-    )
 ]
 
 gnutls_group = [
@@ -252,7 +243,6 @@
     ),
 ]
 
-<<<<<<< HEAD
 alsa_package = Package(
     name="alsa-lib",
     source_url="https://www.alsa-project.org/files/pub/lib/alsa-lib-1.2.14.tar.bz2",
@@ -267,8 +257,6 @@
     build_system="make",
 )
 
-=======
->>>>>>> 1ac2247c
 ffmpeg_package = Package(
     name="ffmpeg",
     source_url="https://ffmpeg.org/releases/ffmpeg-7.1.1.tar.xz",
@@ -328,16 +316,11 @@
     dest_dir = args.destination
     community = args.community
 
-<<<<<<< HEAD
-    # Use CUDA if requested and supported.
-    use_cuda = args.enable_cuda and plat in {"Linux", "Windows"}
-
     # Use ALSA only on Linux.
     use_alsa = plat == "Linux"
-=======
+
     # Use CUDA if supported.
     use_cuda = plat in {"Linux", "Windows"}
->>>>>>> 1ac2247c
 
     # Use GnuTLS only on Linux, FFmpeg has native TLS backends for macOS and Windows.
     use_gnutls = plat == "Linux"
@@ -456,18 +439,12 @@
         ]
     )
 
-<<<<<<< HEAD
     packages = library_group[:]
     if use_alsa:
         packages += [alsa_package]
     if use_cuda:
         packages += [nvheaders_package]
-=======
-    packages = []
-    packages += library_group
-    if use_cuda:
-        packages += cuda_group
->>>>>>> 1ac2247c
+
     if use_gnutls:
         packages += gnutls_group
     packages += codec_group
